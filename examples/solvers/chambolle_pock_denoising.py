# Copyright 2014-2016 The ODL development group
#
# This file is part of ODL.
#
# ODL is free software: you can redistribute it and/or modify
# it under the terms of the GNU General Public License as published by
# the Free Software Foundation, either version 3 of the License, or
# (at your option) any later version.
#
# ODL is distributed in the hope that it will be useful,
# but WITHOUT ANY WARRANTY; without even the implied warranty of
# MERCHANTABILITY or FITNESS FOR A PARTICULAR PURPOSE.  See the
# GNU General Public License for more details.
#
# You should have received a copy of the GNU General Public License
# along with ODL.  If not, see <http://www.gnu.org/licenses/>.

"""Total variation denoising using the Chambolle-Pock solver.

Solves the optimization problem

    min_{x >= 0}  1/2 ||x - g||_2^2 + lam || |grad(x)| ||_1

Where ``grad`` the spatial gradient and ``g`` is given noisy data.

<<<<<<< HEAD
For further details and a description of the solution method used, see
:ref:`chambolle_pock` in the ODL documentation.
=======
    F(K x) = 1/2 ||x - g||_2^2 + lam || |grad(x)| ||_1

and by the indicator function for the set fo non-negative components of x

   G(x) = {0 if x >=0, infinity if x < 0} ,

respectively. Here, g denotes the image to denoise, ||.||_2 the l2-norm,
||.||_1 the l1-norm, grad the spatial gradient, lam the regularization
parameter, |.| the point-wise magnitude across the vector components of
grad(x), and K is a column vector of operators K = (id, grad)^T with
identity mapping id.

In order to use the Chambolle-Pock solver, we have to create the column
operator K, choose a starting point x, create the proximal operator for G,
create the proximal operator for the convex conjugate of F, choose the
step sizes tau and sigma such that tau sigma ||K||_2^2 < 1, and set the
total number of iterations.

For details see :ref:`chambolle_pock`, :ref:`proximal_operators`, and
references therein.
>>>>>>> 1317d629
"""

# Imports for common Python 2/3 codebase
from __future__ import print_function, division, absolute_import
from future import standard_library
standard_library.install_aliases()

import numpy as np
import scipy
import scipy.ndimage
import matplotlib.pyplot as plt

import odl

# Read test image: use only every second pixel, convert integer to float,
# and rotate to get the image upright
image = np.rot90(scipy.misc.ascent()[::2, ::2], 3).astype('float')
shape = image.shape

# Rescale max to 1
image /= image.max()

# Discretized spaces
space = odl.uniform_discr([0, 0], shape, shape)

# Original image
orig = space.element(image)

# Add noise
image += np.random.normal(0, 0.1, shape)

# Data of noisy image
noisy = space.element(image)

# Gradient operator
gradient = odl.Gradient(space, method='forward')

# Matrix of operators
op = odl.BroadcastOperator(odl.IdentityOperator(space), gradient)

# Proximal operators related to the dual variable

# l2-data matching
prox_convconj_l2 = odl.solvers.proximal_cconj_l2_squared(space, lam=1, g=noisy)

<<<<<<< HEAD
# TV-regularization: l1-semi norm of grad(x)
prox_convconj_l1 = odl.solvers.proximal_convexconjugate_l1(gradient.range,
                                                           lam=1/16.0)
=======
# Isotropic TV-regularization: l1-norm of grad(x)
prox_convconj_l1 = odl.solvers.proximal_cconj_l1(gradient.range, lam=1/16.0,
                                                 isotropic=True)
>>>>>>> 1317d629

# Combine proximal operators: the order must match the order of operators in K
proximal_dual = odl.solvers.combine_proximals(prox_convconj_l2,
                                              prox_convconj_l1)

# Proximal operator related to the primal variable, a non-negativity constraint
proximal_primal = odl.solvers.proximal_nonnegativity(op.domain)


# --- Select solver parameters and solve using Chambolle-Pock --- #


# Estimated operator norm, add 10 percent to ensure ||K||_2^2 * sigma * tau < 1
op_norm = 1.1 * odl.power_method_opnorm(op, 100, noisy)

niter = 400  # Number of iterations
tau = 1.0 / op_norm  # Step size for the primal variable
sigma = 1.0 / op_norm  # Step size for the dual variable

# Optional: pass partial objects to solver
partial = (odl.solvers.PrintIterationPartial() &
           odl.solvers.PrintTimingPartial() &
           odl.solvers.ShowPartial())

# Starting point
x = op.domain.zero()

# Run algorithms (and display intermediates)
odl.solvers.chambolle_pock_solver(
    op, x, tau=tau, sigma=sigma, proximal_primal=proximal_primal,
    proximal_dual=proximal_dual, niter=niter, partial=partial)

# Display images
orig.show(title='original image')
noisy.show(title='noisy image')
x.show(title='reconstruction')
plt.show()<|MERGE_RESOLUTION|>--- conflicted
+++ resolved
@@ -23,31 +23,8 @@
 
 Where ``grad`` the spatial gradient and ``g`` is given noisy data.
 
-<<<<<<< HEAD
 For further details and a description of the solution method used, see
 :ref:`chambolle_pock` in the ODL documentation.
-=======
-    F(K x) = 1/2 ||x - g||_2^2 + lam || |grad(x)| ||_1
-
-and by the indicator function for the set fo non-negative components of x
-
-   G(x) = {0 if x >=0, infinity if x < 0} ,
-
-respectively. Here, g denotes the image to denoise, ||.||_2 the l2-norm,
-||.||_1 the l1-norm, grad the spatial gradient, lam the regularization
-parameter, |.| the point-wise magnitude across the vector components of
-grad(x), and K is a column vector of operators K = (id, grad)^T with
-identity mapping id.
-
-In order to use the Chambolle-Pock solver, we have to create the column
-operator K, choose a starting point x, create the proximal operator for G,
-create the proximal operator for the convex conjugate of F, choose the
-step sizes tau and sigma such that tau sigma ||K||_2^2 < 1, and set the
-total number of iterations.
-
-For details see :ref:`chambolle_pock`, :ref:`proximal_operators`, and
-references therein.
->>>>>>> 1317d629
 """
 
 # Imports for common Python 2/3 codebase
@@ -93,15 +70,9 @@
 # l2-data matching
 prox_convconj_l2 = odl.solvers.proximal_cconj_l2_squared(space, lam=1, g=noisy)
 
-<<<<<<< HEAD
-# TV-regularization: l1-semi norm of grad(x)
-prox_convconj_l1 = odl.solvers.proximal_convexconjugate_l1(gradient.range,
-                                                           lam=1/16.0)
-=======
 # Isotropic TV-regularization: l1-norm of grad(x)
-prox_convconj_l1 = odl.solvers.proximal_cconj_l1(gradient.range, lam=1/16.0,
+prox_convconj_l1 = odl.solvers.proximal_cconj_l1(gradient.range, lam=0.2,
                                                  isotropic=True)
->>>>>>> 1317d629
 
 # Combine proximal operators: the order must match the order of operators in K
 proximal_dual = odl.solvers.combine_proximals(prox_convconj_l2,
@@ -123,8 +94,7 @@
 
 # Optional: pass partial objects to solver
 partial = (odl.solvers.PrintIterationPartial() &
-           odl.solvers.PrintTimingPartial() &
-           odl.solvers.ShowPartial())
+           odl.solvers.ShowPartial(display_step=20))
 
 # Starting point
 x = op.domain.zero()
