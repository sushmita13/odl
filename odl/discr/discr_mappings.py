--- conflicted
+++ resolved
@@ -22,7 +22,7 @@
 
 from future import standard_library
 standard_library.install_aliases()
-from builtins import super, str, zip
+from builtins import str, zip
 
 # External imports
 import numpy as np
@@ -102,15 +102,9 @@
         if self._order not in ('C', 'F'):
             raise ValueError('ordering {!r} not understood.'.format(order))
 
-<<<<<<< HEAD
         dom = fset if map_type_ == 'restriction' else dspace
         ran = dspace if map_type_ == 'restriction' else fset
-        super().__init__(dom, ran, linear=linear)
-=======
-        dom = fset if map_type == 'restriction' else dspace
-        ran = dspace if map_type == 'restriction' else fset
         Operator.__init__(self, dom, ran, linear=linear)
->>>>>>> 04010e33
         self._grid = grid
 
         if self.is_linear:
@@ -152,7 +146,7 @@
     discretization classes.
     """
 
-    def __init__(self, ip_fset, grid, dspace, order='C', linear=False):
+    def __init__(self, ip_fset, grid, dspace, order='C'):
         """Initialize a new instance.
 
         Parameters
@@ -173,17 +167,10 @@
             means the first grid axis varies fastest, the last most
             slowly, 'F' vice versa.
         """
-<<<<<<< HEAD
         linear = True if isinstance(ip_fset, FunctionSpace) else False
-        super().__init__('restriction', ip_fset, grid, dspace, order,
-                         linear=linear)
-=======
-        FunctionSetMapping.__init__(self, 'restriction', ip_fset, grid, dspace,
-                                    order, linear)
->>>>>>> 04010e33
-
-        # TODO: remove this requirement depending on the vectorization
-        # solution
+        FunctionSetMapping.__init__(self, 'restriction', ip_fset, grid,
+                                    dspace, order, linear=linear)
+
         if not isinstance(ip_fset.domain, IntervalProd):
             raise TypeError('domain {!r} of the function set is not an '
                             '`IntervalProd` instance.'
@@ -280,16 +267,117 @@
         return self.range.element(values)
 
 
-<<<<<<< HEAD
 class NearestInterpolation(FunctionSetMapping):
-=======
-class GridCollocation(RawGridCollocation):
-
-    """Function evaluation at grid points.
-
-    This is the linear `Operator` version of the default
-    'restriction' used by all core discretization classes.
-    """
+
+    """Nearest neighbor interpolation as an `Operator`."""
+
+    def __init__(self, ip_fset, grid, dspace, order='C'):
+        """Initialize a new instance.
+
+        Parameters
+        ----------
+        ip_fset : `FunctionSet`
+            The undiscretized (abstract) set of functions to be
+            discretized. The function domain must be an
+            `IntervalProd`.
+        grid :  `TensorGrid`
+            The grid on which to evaluate. Must be contained in
+            the common domain of the function set.
+        dspace : `NtuplesBase`
+            Data space providing containers for the values of a
+            discretized object. Its size must be equal to the
+            total number of grid points.
+        order : {'C', 'F'}, optional
+            Ordering of the values in the flat data arrays. 'C'
+            means the first grid axis varies fastest, the last most
+            slowly, 'F' vice versa.
+        """
+        linear = True if isinstance(ip_fset, FunctionSpace) else False
+        FunctionSetMapping.__init__(self, 'extension', ip_fset, grid, dspace,
+                                    order, linear=linear)
+
+        if not isinstance(ip_fset.domain, IntervalProd):
+            raise TypeError('domain {!r} of the function set is not an '
+                            '`IntervalProd` instance.'
+                            ''.format(ip_fset.domain))
+
+    def _call(self, x):
+        """The raw method for out-of-place evaluation.
+
+        Parameters
+        ----------
+        x : `NtuplesVector`
+            The array of numbers to be interpolated
+
+        Returns
+        -------
+        out : `FunctionSetVector`
+            A function (nearest-neighbor) interpolating at a given
+            point or array of points. It is vectorized according to
+            the given parameter.
+
+        Examples
+        --------
+        Let's define a set of functions from the unit rectangle to
+        one-character strings:
+
+        >>> from __future__ import unicode_literals, print_function
+        >>> from odl import Rectangle, Strings
+        >>> rect = Rectangle([0, 0], [1, 1])
+        >>> strings = Strings(1)  # 1-char strings
+
+        Initialize the space
+
+        >>> from odl import FunctionSet
+        >>> space = FunctionSet(rect, strings)
+
+        The grid is defined by uniform sampling
+        (`TensorGrid.as_midp` indicates that the points will
+        be cell midpoints instead of corners).
+
+        >>> from odl import uniform_sampling, Ntuples
+        >>> grid = uniform_sampling(rect, [4, 2], as_midp=True)
+        >>> grid.coord_vectors
+        (array([ 0.125,  0.375,  0.625,  0.875]), array([ 0.25,  0.75]))
+
+        >>> dspace = Ntuples(grid.ntotal, dtype='U1')
+
+        Now initialize the operator:
+
+        >>> interp_op = NearestInterpolation(space, grid, dspace,
+        ...                                  order='C')
+
+        We test some simple values:
+
+        >>> import numpy as np
+        >>> val_arr = np.array([c for c in 'mystring'])
+        >>> values = dspace.element(val_arr)
+        >>> function = interp_op(values)
+        >>> val = function([0.3, 0.6])  # closest to index (1, 1) -> 3
+        >>> print(val)
+        t
+        """
+        # TODO: Implement in-place evaluation
+        def nearest(arg):
+            """Interpolating function with vectorization."""
+            print(arg)
+            if is_valid_input_meshgrid(arg, self.grid.ndim):
+                # TODO: check if this works for 'F' ordering
+                interp = _NearestMeshgridInterpolator(
+                    self.grid.coord_vectors,
+                    x.data.reshape(self.grid.shape, order=self.order))
+            else:
+                interp = _NearestPointwiseInterpolator(
+                    self.grid.coord_vectors,
+                    x.data.reshape(self.grid.shape, order=self.order))
+            return interp(arg)
+
+        return self.range.element(nearest, vectorized=True)
+
+
+class LinearInterpolation(FunctionSetMapping):
+
+    """Linear interpolation interpolation as a `LinearOperator`."""
 
     def __init__(self, ip_fspace, grid, dspace, order='C'):
         """Initialize a new instance.
@@ -314,187 +402,17 @@
             means the first grid axis varies fastest, the last most
             slowly, 'F' vice versa.
         """
-        RawGridCollocation.__init__(self, ip_fspace, grid, dspace, order,
-                                    linear=True)
-
-
-class RawNearestInterpolation(FunctionSetMapping):
->>>>>>> 04010e33
-
-    """Nearest neighbor interpolation as an `Operator`."""
-
-<<<<<<< HEAD
-    def __init__(self, ip_fset, grid, dspace, order='C'):
-        """Initialize a new instance.
-=======
-    def __init__(self, ip_fset, grid, dspace, order='C', linear=False):
-        """Initialize a new `RawNearestInterpolation` instance.
->>>>>>> 04010e33
-
-        Parameters
-        ----------
-        ip_fset : `FunctionSet`
-            The undiscretized (abstract) set of functions to be
-            discretized. The function domain must be an
-            `IntervalProd`.
-        grid :  `TensorGrid`
-            The grid on which to evaluate. Must be contained in
-            the common domain of the function set.
-        dspace : `NtuplesBase`
-            Data space providing containers for the values of a
-            discretized object. Its size must be equal to the
-            total number of grid points.
-        order : {'C', 'F'}, optional
-            Ordering of the values in the flat data arrays. 'C'
-            means the first grid axis varies fastest, the last most
-            slowly, 'F' vice versa.
-        """
-<<<<<<< HEAD
-        linear = True if isinstance(ip_fset, FunctionSpace) else False
-        super().__init__('extension', ip_fset, grid, dspace, order,
-                         linear=linear)
-=======
-        FunctionSetMapping.__init__(self, 'extension', ip_fset, grid, dspace,
-                                    order, linear)
-
-        # TODO: remove this requirement depending on the vectorization
-        # solution
-        if not isinstance(ip_fset.domain, IntervalProd):
-            raise TypeError('domain {!r} of the function set is not an '
-                            '`IntervalProd` instance.'
-                            ''.format(ip_fset.domain))
->>>>>>> 04010e33
-
-    def _call(self, x):
-        """The raw method for out-of-place evaluation.
-
-        Parameters
-        ----------
-        x : `NtuplesVector`
-            The array of numbers to be interpolated
-
-        Returns
-        -------
-        out : `FunctionSetVector`
-            A function (nearest-neighbor) interpolating at a given
-            point or array of points. It is vectorized according to
-            the given parameter.
-
-        Examples
-        --------
-        Let's define a set of functions from the unit rectangle to
-        one-character strings:
-
-        >>> from __future__ import unicode_literals, print_function
-        >>> from odl import Rectangle, Strings
-        >>> rect = Rectangle([0, 0], [1, 1])
-        >>> strings = Strings(1)  # 1-char strings
-
-        Initialize the space
-
-        >>> from odl import FunctionSet
-        >>> space = FunctionSet(rect, strings)
-
-        The grid is defined by uniform sampling
-        (`TensorGrid.as_midp` indicates that the points will
-        be cell midpoints instead of corners).
-
-        >>> from odl import uniform_sampling, Ntuples
-        >>> grid = uniform_sampling(rect, [4, 2], as_midp=True)
-        >>> grid.coord_vectors
-        (array([ 0.125,  0.375,  0.625,  0.875]), array([ 0.25,  0.75]))
-
-        >>> dspace = Ntuples(grid.ntotal, dtype='U1')
-
-        Now initialize the operator:
-
-        >>> interp_op = NearestInterpolation(space, grid, dspace,
-        ...                                  order='C')
-
-        We test some simple values:
-
-        >>> import numpy as np
-        >>> val_arr = np.array([c for c in 'mystring'])
-        >>> values = dspace.element(val_arr)
-        >>> function = interp_op(values)
-        >>> val = function([0.3, 0.6])  # closest to index (1, 1) -> 3
-        >>> print(val)
-        t
-        """
-        # TODO: Implement in-place evaluation
-        def nearest(arg):
-            """Interpolating function with vectorization."""
-            print(arg)
-            if is_valid_input_meshgrid(arg, self.grid.ndim):
-                # TODO: check if this works for 'F' ordering
-                interp = _NearestMeshgridInterpolator(
-                    self.grid.coord_vectors,
-                    x.data.reshape(self.grid.shape, order=self.order))
-            else:
-                interp = _NearestPointwiseInterpolator(
-                    self.grid.coord_vectors,
-                    x.data.reshape(self.grid.shape, order=self.order))
-            return interp(arg)
-
-        return self.range.element(nearest, vectorized=True)
-
-
-class LinearInterpolation(FunctionSetMapping):
-
-<<<<<<< HEAD
-    """Linear interpolation interpolation as a `LinearOperator`."""
-=======
-class NearestInterpolation(RawNearestInterpolation):
-
-    """Nearest neighbor interpolation as a linear operator."""
->>>>>>> 04010e33
-
-    def __init__(self, ip_fspace, grid, dspace, order='C'):
-        """Initialize a new instance.
-
-        Parameters
-        ----------
-        fspace : `FunctionSpace`
-            The undiscretized (abstract) space of functions to be
-            discretized. Its field must be the same as that of data
-            space. Its `Operator.domain` must be an
-            `IntervalProd`.
-        grid :  `TensorGrid`
-            The grid on which to evaluate. Must be contained in
-            the common domain of the function set.
-        dspace : `FnBase`
-            Data space providing containers for the values of a
-            discretized object. Its size must be equal to the
-            total number of grid points. Its field must be the same
-            as that of the function space.
-        order : {'C', 'F'}, optional
-            Ordering of the values in the flat data arrays. 'C'
-            means the first grid axis varies fastest, the last most
-            slowly, 'F' vice versa.
-        """
-<<<<<<< HEAD
         if not isinstance(ip_fspace, FunctionSpace):
             raise TypeError('function space {!r} is not a `FunctionSpace` '
                             'instance.'.format(ip_fspace))
         if not isinstance(ip_fspace.domain, IntervalProd):
             raise TypeError('function space domain {!r} is not an '
                             '`IntervalProd` instance.'.format(ip_fspace))
-=======
-        RawNearestInterpolation.__init__(self, ip_fspace, grid, dspace, order,
-                                         linear=True)
-
-
-class LinearInterpolation(FunctionSetMapping):
-    # TODO: this needs to be tested properly
-    """Linear interpolation interpolation as a linear operator."""
->>>>>>> 04010e33
-
-        super().__init__(self, 'extension', ip_fspace, grid, dspace,
-                         order, linear=True)
-
-    # TODO: Implement _apply()
-
-    def _call(self, x):
+
+        FunctionSetMapping.__init__(self, 'extension', ip_fspace, grid, dspace,
+                                    order, linear=True)
+
+    def _call(self, x, out=None):
         """The raw method for out-of-place evaluation.
 
         Parameters
@@ -512,6 +430,7 @@
         --------
         TODO: implement an example!
         """
+        # TODO: implement
         raise NotImplementedError
 
 
