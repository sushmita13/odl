--- conflicted
+++ resolved
@@ -433,12 +433,11 @@
         title : `str`, optional
             Set the title of the figure
 
-<<<<<<< HEAD
-=======
         fig : ``matplotlib`` figure
-            The figure to show in. Expected to be of same "style", as the
-            figure given by this function. The most common usecase is that
-            fig is the return value from an earlier call to this function.
+            The figure to show in. Expected to be of same "style", as
+            the figure given by this function. The most common use case
+            is that ``fig`` is the return value from an earlier call to
+            this function.
 
         kwargs : {'figsize', 'saveto', ...}
             Extra keyword arguments passed on to display method
@@ -450,7 +449,6 @@
         fig : ``matplotlib`` figure
             The resulting figure. It is also shown to the user.
 
->>>>>>> 62c7353f
         See Also
         --------
         matplotlib.pyplot.plot : Show graph plot
