# Copyright 2014, 2015 The ODL development group
#
# This file is part of ODL.
#
# ODL is free software: you can redistribute it and/or modify
# it under the terms of the GNU General Public License as published by
# the Free Software Foundation, either version 3 of the License, or
# (at your option) any later version.
#
# ODL is distributed in the hope that it will be useful,
# but WITHOUT ANY WARRANTY; without even the implied warranty of
# MERCHANTABILITY or FITNESS FOR A PARTICULAR PURPOSE.  See the
# GNU General Public License for more details.
#
# You should have received a copy of the GNU General Public License
# along with ODL.  If not, see <http://www.gnu.org/licenses/>.

"""
Support for functionspaces, such as L2.
"""

# Imports for common Python 2/3 codebase
from __future__ import (unicode_literals, print_function, division,
                        absolute_import)
from future import standard_library
standard_library.install_aliases()
from builtins import super

# ODL imports
from odl.operator.operator import Operator
from odl.space.set import RealNumbers, ComplexNumbers, Set
from odl.space.space import HilbertSpace, Algebra
from odl.utility.utility import errfmt


class FunctionSet(Set):

    """A general set of functions with common domain and range.

    Attributes
    ----------

    +----------+-----------+------------------------------------------+
    |Name      |Type       |Description                               |
    +==========+===========+==========================================+
    |`domain`  |`Set`      |The domain of all functions in this set   |
    +----------+-----------+------------------------------------------+
    |`range`   |`Set`      |The range of all functions in this set    |
    +----------+-----------+------------------------------------------+

    Methods
    -------

    +-----------------+--------------------+--------------------------+
    |Signature        |Return type         |Description               |
    +=================+====================+==========================+
    |`element(func)`  |`FunctionSet.Vector`|Create an element in this |
    |                 |                    |`FunctionSet`.            |
    +-----------------+--------------------+--------------------------+
    |`equals(other)`  |`boolean`           |Test if `other` is equal  |
    |                 |                    |to this `FunctionSet`.    |
    +-----------------+--------------------+--------------------------+
    |`contains(other)`|`boolean`           |Test if `other` is        |
    |                 |                    |contained in this         |
    |                 |                    |`FunctionSet`.            |
    +-----------------+--------------------+--------------------------+

    Magic methods
    -------------

    +----------------------+----------------+--------------------+
    |Signature             |Provides syntax |Implementation      |
    +======================+================+====================+
    |`__eq__(other)`       |`self == other` |`equals(other)`     |
    +----------------------+----------------+--------------------+
    |`__ne__(other)`       |`self != other` |`not equals(other)` |
    +----------------------+----------------+--------------------+
    |`__contains__(other)` |`other in self` |`contains(other)`   |
    +----------------------+----------------+--------------------+
    """

    def __init__(self, dom, ran):
        """Initialize a new `FunctionSet` instance.

        Parameters
        ----------
        dom : `Set`
            The domain of the functions.
        ran : `Set`
            The range of the functions.
        """
        if not isinstance(dom, Set):
            raise TypeError(errfmt('''
            `dom` {} not a `Set` instance.'''.format(dom)))

        if not isinstance(ran, Set):
            raise TypeError(errfmt('''
            `ran` {} not a `Set` instance.'''.format(dom)))

        self._domain = dom
        self._range = ran
<<<<<<< HEAD

    @property
    def domain(self):
        """Return `domain` attribute."""
        return self._domain

    @property
    def range(self):
        """Return `range` attribute."""
        return self._range

=======

    @property
    def domain(self):
        """Return `domain` attribute."""
        return self._domain

    @property
    def range(self):
        """Return `range` attribute."""
        return self._range

>>>>>>> 57fb88ec
    def element(self, func):
        """Create a `FunctionSet` element.

        Parameters
        ----------
        `func` : callable
            The actual instruction executed when evaluating
            this element

        Returns
        -------
        `element` : `FunctionSet.Vector`
            The new element created from `func`
<<<<<<< HEAD
        """
        if isinstance(func, self.Vector):  # no double wrapping
            return self.element(func.function)
        else:
            return self.Vector(self, func)

    def equals(self, other):
        """Test if `other` is equal to this set.

        Paramters
        ---------
        other : `object`
            The object to test for equality.

        Returns
        -------
        equals : `boolean`
            `True` if `other` is a `FunctionSet` with same `domain`
            and `range`, `False` otherwise.
        """
        return (isinstance(other, FunctionSet) and
                self.domain == other.domain and
                self.range == other.range)

    def contains(self, other):
        """Test if `other` is contained in this set.

        Paramters
        ---------
        other : `object`
            The object to test for membership.

        Returns
        -------
        equals : `boolean`
            `True` if `other` is a `FunctionSet.Vector` whose `space`
            attribute equals this space, `False` otherwise.
        """
        return (isinstance(other, FunctionSet.Vector) and
                self == other.space)

    def __repr__(self):
        """`s.__repr__() <==> repr(s)`."""
        return 'FunctionSet({!r}, {!r})'.format(self.domain, self.range)

    def __str__(self):
        """`s.__str__() <==> str(s)`."""
        return 'FunctionSet({}, {})'.format(self.domain, self.range)

    class Vector(Operator):

        """Representation of a `FunctionSet` element."""

        def __init__(self, func_set, function):
            """Initialize a new `FunctionSet.Vector`.

            Parameters
            ----------
            func_set : `FunctionSet`
                The set of functions this element lives in
            function : callable
                The actual instruction executed when evaluating
                this element
            """
            if not isinstance(func_set, FunctionSet):
                raise TypeError(errfmt('''
                `func_set` {} not a `FunctionSet` instance.
                '''.format(func_set)))

            if not callable(function):
                raise TypeError(errfmt('''
                `function` {} is not callable.'''.format(function)))

            self._space = func_set
            self._function = function

        @property
        def space(self):
            """Return `space` attribute."""
            return self._space

        @property
        def function(self):
            """Return `function` attribute."""
            return self._function

        @property
        def domain(self):
            """The function domain (abstract in `Operator`)."""
            return self.space.domain

        @property
        def range(self):
            """The function range (abstract in `Operator`)."""
            return self.space.range

        def _call(self, inp):
            """The raw `call` method for out-of-place evaluation.

            Parameters
            ----------
            inp : `domain` element
                The point at which to evaluate the function

            Returns
            -------
            outp : `range` element
                The function value at the point
            """
            return self.function(inp)

        def equals(self, other):
            """Test `other` for equality."""
            return (isinstance(other, FunctionSet.Vector) and
                    self.space == other.space and
                    self.function == other.function)

        def __eq__(self, other):
            """`vec.__eq__(other) <==> vec == other`"""
            return self.equals(other)

        def __ne__(self, other):
            """`vec.__ne__(other) <==> vec != other`"""
            return not self.equals(other)


class FunctionSpace(FunctionSet, Algebra):

    """A vector space of functions."""

    def __init__(self, dom, field):
        """Initialize a new `FunctionSpace` instance.

        Parameters
        ----------
        dom : `Set`
            The domain of the functions.
        field : `RealNumbers` or `ComplexNumbers` instance
            The range of the functions.
        """
        if not isinstance(dom, Set):
            raise TypeError(errfmt('''
            `dom` {} not a `Set` instance.'''.format(dom)))

        if not (isinstance(field, RealNumbers) or
                isinstance(field, ComplexNumbers)):
            raise TypeError(errfmt('''
            `field` {} not a `RealNumbers` or `ComplexNumbers` instance.
            '''.format(field)))

        super().__init__(dom, field)
        self._field = field

    @property
    def field(self):
        """Return `field` attribute."""
        return self._field

    def element(self, func=None):
        """Create a `FunctionSet` element.

        Parameters
        ----------
        `func` : callable, optional
            The actual instruction executed when evaluating
            this element.
            Default: zero function

        Returns
        -------
        `element` : `FunctionSpace.Vector`
            The new element created from `func`
        """
        if func is None:
            return self.zero()
        else:
            return self.Vector(self, func)

    def _lincomb(self, z, a, x, b, y):
        """Linear combination of `x` and `y`.

        Set z = a*x + b*y in the sense of pointwise arithmetics.

        Parameters
        ----------
        z : `FunctionSpace.Vector`
            The Vector that the result is written to.
        a : element of `field`
            Scalar to multiply `x` with.
        x : `FunctionSpace.Vector`
            The first of the summands
        b : element of `field`
            Scalar to multiply `y` with.
        y : `FunctionSpace.Vector`
            The second of the summands

        Returns
        -------
        None

        Note
        ----
        The additions and multiplications are implemented via a simple
        Python function, so the resulting function is probably slow.
        """
        # Store to allow aliasing
        x_old = x._function
        y_old = y._function

        def lincomb_function(arg):
            """The function calculating the linear combination."""
            return a * x_old(arg) + b * y_old(arg)

        z._function = lincomb_function

    def zero(self):
        """The function mapping everything to zero.

        Since `lincomb` is slow, we implement this function directly.
        """
        def zero_(*_):
            """The zero function."""
            return self.field.element(0.0)
        return self.element(zero_)

    def equals(self, other):
        """Test if `other` is equal to this space.

        Paramters
        ---------
        other : `object`
            The object to test for equality.

        Returns
        -------
        equals : `boolean`
            `True` if `other` is a `FunctionSpace` with same `domain`
            and `range`, `False` otherwise.
        """
        # TODO: this more strict equality notion is not in line with the
        # current hierarchy of Cartesian spaces. Make a choice!
        return (isinstance(other, FunctionSpace) and
                self.domain == other.domain and
                self.range == other.range)

    def _multiply(x, y):
        """Raw pointwise multiplication of two functions.

        Parameters
        ----------
        x : `FunctionSpace.Vector`
            First factor
        y : `FunctionSpace.Vector`
            Second factor, used to store the result

        Returns
        -------
        `None`

        Note
        ----
        The multiplication is implemented with a simple Python
        function, so the resulting function object is probably slow.
        """
        x_old = x.function
        y_old = y.function

        def product(arg):
            """The actual product function."""
            return x_old(arg) * y_old(arg)
        y._function = product

    class Vector(FunctionSet.Vector, Algebra.Vector):

        """Representation of a `FunctionSpace` element."""

        def __init__(self, space, function):
            """Initialize a new `FunctionSet.Vector`.

            Parameters
            ----------
            space : `FunctionSpace`
                The space of functions this element lives in
            function : callable
                The actual instruction executed when evaluating
                this element
            """
            if not isinstance(space, FunctionSpace):
                raise TypeError(errfmt('''
                `space` {} not a `FunctionSpace` instance.'''.format(space)))

            if not callable(function):
                raise TypeError(errfmt('''
                `function` {} is not callable.'''.format(function)))

            super().__init__(space, function)
=======
        """
        if isinstance(func, self.Vector):  # no double wrapping
            return self.element(func.function)
        else:
            return self.Vector(self, func)

    def equals(self, other):
        """Test if `other` is equal to this set.

        Paramters
        ---------
        other : `object`
            The object to test for equality.

        Returns
        -------
        equals : `boolean`
            `True` if `other` is a `FunctionSet` with same `domain`
            and `range`, `False` otherwise.
        """
        return (isinstance(other, FunctionSet) and
                self.domain == other.domain and
                self.range == other.range)

    def contains(self, other):
        """Test if `other` is contained in this set.

        Paramters
        ---------
        other : `object`
            The object to test for membership.

        Returns
        -------
        equals : `boolean`
            `True` if `other` is a `FunctionSet.Vector` whose `space`
            attribute equals this space, `False` otherwise.
        """
        return (isinstance(other, FunctionSet.Vector) and
                self == other.space)

    def __repr__(self):
        """`s.__repr__() <==> repr(s)`."""
        return 'FunctionSet({!r}, {!r})'.format(self.domain, self.range)

    def __str__(self):
        """`s.__str__() <==> str(s)`."""
        return 'FunctionSet({}, {})'.format(self.domain, self.range)

    class Vector(Operator):

        """Representation of a `FunctionSet` element."""

        def __init__(self, func_set, function):
            """Initialize a new `FunctionSet.Vector`.

            Parameters
            ----------
            func_set : `FunctionSet`
                The set of functions this element lives in
            function : callable
                The actual instruction executed when evaluating
                this element
            """
            if not isinstance(func_set, FunctionSet):
                raise TypeError(errfmt('''
                `func_set` {} not a `FunctionSet` instance.
                '''.format(func_set)))

            if not callable(function):
                raise TypeError(errfmt('''
                `function` {} is not callable.'''.format(function)))

            self._space = func_set
            self._function = function

        @property
        def space(self):
            """Return `space` attribute."""
            return self._space

        @property
        def function(self):
            """Return `function` attribute."""
            return self._function

        @property
        def domain(self):
            """The function domain (abstract in `Operator`)."""
            return self.space.domain

        @property
        def range(self):
            """The function range (abstract in `Operator`)."""
            return self.space.range

        def _call(self, inp):
            """The raw `call` method for out-of-place evaluation.

            Parameters
            ----------
            inp : `domain` element
                The point at which to evaluate the function

            Returns
            -------
            outp : `range` element
                The function value at the point
            """
            return self.function(inp)

        def equals(self, other):
            """Test `other` for equality."""
            return (isinstance(other, FunctionSet.Vector) and
                    self.space == other.space and
                    self.function == other.function)

        def __eq__(self, other):
            """`vec.__eq__(other) <==> vec == other`"""
            return self.equals(other)
>>>>>>> 57fb88ec

        def __ne__(self, other):
            """`vec.__ne__(other) <==> vec != other`"""
            return not self.equals(other)


class FunctionSpace(FunctionSet, Algebra):

    """A vector space of functions."""

    def __init__(self, dom, field):
        """Initialize a new `FunctionSpace` instance.

        Parameters
        ----------
        dom : `Set`
            The domain of the functions.
        field : `RealNumbers` or `ComplexNumbers` instance
            The range of the functions.
        """
        if not isinstance(dom, Set):
            raise TypeError(errfmt('''
            `dom` {} not a `Set` instance.'''.format(dom)))

        if not (isinstance(field, RealNumbers) or
                isinstance(field, ComplexNumbers)):
            raise TypeError(errfmt('''
            `field` {} not a `RealNumbers` or `ComplexNumbers` instance.
            '''.format(field)))

        super().__init__(dom, field)
        self._field = field

    @property
    def field(self):
        """Return `field` attribute."""
        return self._field

    def element(self, func=None):
        """Create a `FunctionSet` element.

        Parameters
        ----------
        `func` : callable, optional
            The actual instruction executed when evaluating
            this element.
            Default: zero function

        Returns
        -------
        `element` : `FunctionSpace.Vector`
            The new element created from `func`
        """
        if func is None:
            return self.zero()
        else:
            return self.Vector(self, func)

    def _lincomb(self, z, a, x, b, y):
        """Linear combination of `x` and `y`.

        Set z = a*x + b*y in the sense of pointwise arithmetics.

        Parameters
        ----------
        z : `FunctionSpace.Vector`
            The Vector that the result is written to.
        a : element of `field`
            Scalar to multiply `x` with.
        x : `FunctionSpace.Vector`
            The first of the summands
        b : element of `field`
            Scalar to multiply `y` with.
        y : `FunctionSpace.Vector`
            The second of the summands

        Returns
        -------
        None

        Note
        ----
        The additions and multiplications are implemented via a simple
        Python function, so the resulting function is probably slow.
        """
        # Store to allow aliasing
        x_old = x._function
        y_old = y._function

        def lincomb_function(arg):
            """The function calculating the linear combination."""
            return a * x_old(arg) + b * y_old(arg)

        z._function = lincomb_function

    def zero(self):
        """The function mapping everything to zero.

        Since `lincomb` is slow, we implement this function directly.
        """
        def zero_(*_):
            """The zero function."""
            return self.field.element(0.0)
        return self.element(zero_)

    def equals(self, other):
        """Test if `other` is equal to this space.

        Paramters
        ---------
        other : `object`
            The object to test for equality.

        Returns
        -------
        equals : `boolean`
            `True` if `other` is a `FunctionSpace` with same `domain`
            and `range`, `False` otherwise.
        """
        # TODO: this more strict equality notion is not in line with the
        # current hierarchy of Cartesian spaces. Make a choice!
        return (isinstance(other, FunctionSpace) and
                self.domain == other.domain and
                self.range == other.range)

    def _multiply(x, y):
        """Raw pointwise multiplication of two functions.

        Parameters
        ----------
        x : `FunctionSpace.Vector`
            First factor
        y : `FunctionSpace.Vector`
            Second factor, used to store the result

        Returns
        -------
        `None`

        Note
        ----
        The multiplication is implemented with a simple Python
        function, so the resulting function object is probably slow.
        """
        x_old = x.function
        y_old = y.function

        def product(arg):
            """The actual product function."""
            return x_old(arg) * y_old(arg)
        y._function = product

    class Vector(FunctionSet.Vector, Algebra.Vector):

        """Representation of a `FunctionSpace` element."""

        def __init__(self, space, function):
            """Initialize a new `FunctionSet.Vector`.

            Parameters
            ----------
            space : `FunctionSpace`
                The space of functions this element lives in
            function : callable
                The actual instruction executed when evaluating
                this element
            """
            if not isinstance(space, FunctionSpace):
                raise TypeError(errfmt('''
                `space` {} not a `FunctionSpace` instance.'''.format(space)))

            if not callable(function):
                raise TypeError(errfmt('''
                `function` {} is not callable.'''.format(function)))

            super().__init__(space, function)


if __name__ == '__main__':
    import doctest
    doctest.testmod()<|MERGE_RESOLUTION|>--- conflicted
+++ resolved
@@ -99,7 +99,6 @@
 
         self._domain = dom
         self._range = ran
-<<<<<<< HEAD
 
     @property
     def domain(self):
@@ -111,19 +110,6 @@
         """Return `range` attribute."""
         return self._range
 
-=======
-
-    @property
-    def domain(self):
-        """Return `domain` attribute."""
-        return self._domain
-
-    @property
-    def range(self):
-        """Return `range` attribute."""
-        return self._range
-
->>>>>>> 57fb88ec
     def element(self, func):
         """Create a `FunctionSet` element.
 
@@ -137,7 +123,6 @@
         -------
         `element` : `FunctionSet.Vector`
             The new element created from `func`
-<<<<<<< HEAD
         """
         if isinstance(func, self.Vector):  # no double wrapping
             return self.element(func.function)
@@ -434,304 +419,6 @@
                 `function` {} is not callable.'''.format(function)))
 
             super().__init__(space, function)
-=======
-        """
-        if isinstance(func, self.Vector):  # no double wrapping
-            return self.element(func.function)
-        else:
-            return self.Vector(self, func)
-
-    def equals(self, other):
-        """Test if `other` is equal to this set.
-
-        Paramters
-        ---------
-        other : `object`
-            The object to test for equality.
-
-        Returns
-        -------
-        equals : `boolean`
-            `True` if `other` is a `FunctionSet` with same `domain`
-            and `range`, `False` otherwise.
-        """
-        return (isinstance(other, FunctionSet) and
-                self.domain == other.domain and
-                self.range == other.range)
-
-    def contains(self, other):
-        """Test if `other` is contained in this set.
-
-        Paramters
-        ---------
-        other : `object`
-            The object to test for membership.
-
-        Returns
-        -------
-        equals : `boolean`
-            `True` if `other` is a `FunctionSet.Vector` whose `space`
-            attribute equals this space, `False` otherwise.
-        """
-        return (isinstance(other, FunctionSet.Vector) and
-                self == other.space)
-
-    def __repr__(self):
-        """`s.__repr__() <==> repr(s)`."""
-        return 'FunctionSet({!r}, {!r})'.format(self.domain, self.range)
-
-    def __str__(self):
-        """`s.__str__() <==> str(s)`."""
-        return 'FunctionSet({}, {})'.format(self.domain, self.range)
-
-    class Vector(Operator):
-
-        """Representation of a `FunctionSet` element."""
-
-        def __init__(self, func_set, function):
-            """Initialize a new `FunctionSet.Vector`.
-
-            Parameters
-            ----------
-            func_set : `FunctionSet`
-                The set of functions this element lives in
-            function : callable
-                The actual instruction executed when evaluating
-                this element
-            """
-            if not isinstance(func_set, FunctionSet):
-                raise TypeError(errfmt('''
-                `func_set` {} not a `FunctionSet` instance.
-                '''.format(func_set)))
-
-            if not callable(function):
-                raise TypeError(errfmt('''
-                `function` {} is not callable.'''.format(function)))
-
-            self._space = func_set
-            self._function = function
-
-        @property
-        def space(self):
-            """Return `space` attribute."""
-            return self._space
-
-        @property
-        def function(self):
-            """Return `function` attribute."""
-            return self._function
-
-        @property
-        def domain(self):
-            """The function domain (abstract in `Operator`)."""
-            return self.space.domain
-
-        @property
-        def range(self):
-            """The function range (abstract in `Operator`)."""
-            return self.space.range
-
-        def _call(self, inp):
-            """The raw `call` method for out-of-place evaluation.
-
-            Parameters
-            ----------
-            inp : `domain` element
-                The point at which to evaluate the function
-
-            Returns
-            -------
-            outp : `range` element
-                The function value at the point
-            """
-            return self.function(inp)
-
-        def equals(self, other):
-            """Test `other` for equality."""
-            return (isinstance(other, FunctionSet.Vector) and
-                    self.space == other.space and
-                    self.function == other.function)
-
-        def __eq__(self, other):
-            """`vec.__eq__(other) <==> vec == other`"""
-            return self.equals(other)
->>>>>>> 57fb88ec
-
-        def __ne__(self, other):
-            """`vec.__ne__(other) <==> vec != other`"""
-            return not self.equals(other)
-
-
-class FunctionSpace(FunctionSet, Algebra):
-
-    """A vector space of functions."""
-
-    def __init__(self, dom, field):
-        """Initialize a new `FunctionSpace` instance.
-
-        Parameters
-        ----------
-        dom : `Set`
-            The domain of the functions.
-        field : `RealNumbers` or `ComplexNumbers` instance
-            The range of the functions.
-        """
-        if not isinstance(dom, Set):
-            raise TypeError(errfmt('''
-            `dom` {} not a `Set` instance.'''.format(dom)))
-
-        if not (isinstance(field, RealNumbers) or
-                isinstance(field, ComplexNumbers)):
-            raise TypeError(errfmt('''
-            `field` {} not a `RealNumbers` or `ComplexNumbers` instance.
-            '''.format(field)))
-
-        super().__init__(dom, field)
-        self._field = field
-
-    @property
-    def field(self):
-        """Return `field` attribute."""
-        return self._field
-
-    def element(self, func=None):
-        """Create a `FunctionSet` element.
-
-        Parameters
-        ----------
-        `func` : callable, optional
-            The actual instruction executed when evaluating
-            this element.
-            Default: zero function
-
-        Returns
-        -------
-        `element` : `FunctionSpace.Vector`
-            The new element created from `func`
-        """
-        if func is None:
-            return self.zero()
-        else:
-            return self.Vector(self, func)
-
-    def _lincomb(self, z, a, x, b, y):
-        """Linear combination of `x` and `y`.
-
-        Set z = a*x + b*y in the sense of pointwise arithmetics.
-
-        Parameters
-        ----------
-        z : `FunctionSpace.Vector`
-            The Vector that the result is written to.
-        a : element of `field`
-            Scalar to multiply `x` with.
-        x : `FunctionSpace.Vector`
-            The first of the summands
-        b : element of `field`
-            Scalar to multiply `y` with.
-        y : `FunctionSpace.Vector`
-            The second of the summands
-
-        Returns
-        -------
-        None
-
-        Note
-        ----
-        The additions and multiplications are implemented via a simple
-        Python function, so the resulting function is probably slow.
-        """
-        # Store to allow aliasing
-        x_old = x._function
-        y_old = y._function
-
-        def lincomb_function(arg):
-            """The function calculating the linear combination."""
-            return a * x_old(arg) + b * y_old(arg)
-
-        z._function = lincomb_function
-
-    def zero(self):
-        """The function mapping everything to zero.
-
-        Since `lincomb` is slow, we implement this function directly.
-        """
-        def zero_(*_):
-            """The zero function."""
-            return self.field.element(0.0)
-        return self.element(zero_)
-
-    def equals(self, other):
-        """Test if `other` is equal to this space.
-
-        Paramters
-        ---------
-        other : `object`
-            The object to test for equality.
-
-        Returns
-        -------
-        equals : `boolean`
-            `True` if `other` is a `FunctionSpace` with same `domain`
-            and `range`, `False` otherwise.
-        """
-        # TODO: this more strict equality notion is not in line with the
-        # current hierarchy of Cartesian spaces. Make a choice!
-        return (isinstance(other, FunctionSpace) and
-                self.domain == other.domain and
-                self.range == other.range)
-
-    def _multiply(x, y):
-        """Raw pointwise multiplication of two functions.
-
-        Parameters
-        ----------
-        x : `FunctionSpace.Vector`
-            First factor
-        y : `FunctionSpace.Vector`
-            Second factor, used to store the result
-
-        Returns
-        -------
-        `None`
-
-        Note
-        ----
-        The multiplication is implemented with a simple Python
-        function, so the resulting function object is probably slow.
-        """
-        x_old = x.function
-        y_old = y.function
-
-        def product(arg):
-            """The actual product function."""
-            return x_old(arg) * y_old(arg)
-        y._function = product
-
-    class Vector(FunctionSet.Vector, Algebra.Vector):
-
-        """Representation of a `FunctionSpace` element."""
-
-        def __init__(self, space, function):
-            """Initialize a new `FunctionSet.Vector`.
-
-            Parameters
-            ----------
-            space : `FunctionSpace`
-                The space of functions this element lives in
-            function : callable
-                The actual instruction executed when evaluating
-                this element
-            """
-            if not isinstance(space, FunctionSpace):
-                raise TypeError(errfmt('''
-                `space` {} not a `FunctionSpace` instance.'''.format(space)))
-
-            if not callable(function):
-                raise TypeError(errfmt('''
-                `function` {} is not callable.'''.format(function)))
-
-            super().__init__(space, function)
 
 
 if __name__ == '__main__':
