--- conflicted
+++ resolved
@@ -50,16 +50,8 @@
         self.domain = self.range = space
 
     def _apply(self, rhs, out):
-<<<<<<< HEAD
         RLcpp.cuda.forwardDiff(rhs.data, out.data)
 
-    def _apply_adjoint(self, rhs, out):
-        RLcpp.cuda.forwardDiffAdj(rhs.data, out.data)
-
-=======
-        RLcpp.cuda.forwardDiff(rhs.impl, out.impl)
-
->>>>>>> cf894260
     @property
     def adjoint(self):
         return ForwardDiffAdjoint(self.domain)
@@ -95,22 +87,13 @@
         self.range = productspace(space, space)
 
     def _apply(self, rhs, out):
-<<<<<<< HEAD
         RLcpp.cuda.forwardDiff2D(rhs.data, out[0].data, out[1].data,
                                  self.domain.cols, self.domain.rows)
 
-    def _apply_adjoint(self, rhs, out):
-        RLcpp.cuda.forwardDiff2DAdj(rhs[0].data, rhs[1].data, out.data,
-                                    self.domain.cols, self.domain.rows)
-
-=======
-        RLcpp.cuda.forwardDiff2D(rhs.impl, out[0].impl, out[1].impl,
-                                 self.domain.cols, self.domain.rows)
-
->>>>>>> cf894260
     @property
     def adjoint(self):
         return ForwardDiff2DAdjoint(self.domain)
+
 
 class ForwardDiff2DAdjoint(LinearOperator):
     """ Calculates the circular convolution of two CUDA vectors
